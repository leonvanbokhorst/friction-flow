--- conflicted
+++ resolved
@@ -299,11 +299,7 @@
             raise
 
     def _analyze_patterns(self) -> float:
-<<<<<<< HEAD
-        """Analyze patterns using cached embeddings."""
-=======
         """Analyze patterns usingcached embeddings."""
->>>>>>> a1031fe1
         if len(self.thought_history) < 2:
             return 0.0
         
